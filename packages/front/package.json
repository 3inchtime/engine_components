--- conflicted
+++ resolved
@@ -1,11 +1,7 @@
 {
   "name": "@thatopen/components-front",
   "description": "Collection of frontend tools to author BIM apps.",
-<<<<<<< HEAD
   "version": "2.3.14",
-=======
-  "version": "2.4.0-alpha.32",
->>>>>>> 695b2260
   "author": "That Open Company",
   "contributors": [
     "Antonio Gonzalez Viegas (https://github.com/agviegas)",
