--- conflicted
+++ resolved
@@ -1,6 +1,5 @@
 import * as THREE from "three";
 import { Fragment, FragmentMesh } from "bim-fragment";
-<<<<<<< HEAD
 import {
   Component,
   Disposable,
@@ -8,9 +7,6 @@
   FragmentIdMap,
   Configurable,
 } from "../../base-types";
-=======
-import { Component, Disposable, Event, FragmentIdMap } from "../../base-types";
->>>>>>> 0768b27a
 import { FragmentManager } from "../FragmentManager";
 import { FragmentBoundingBox } from "../FragmentBoundingBox";
 import { Components, SimpleCamera, ToolComponent } from "../../core";
